format: jb-book
root: readme_link

parts:
  - caption: Tutorials
    numbered: true
    chapters:
      - file: tutorials/machine-learning
        sections:
          - file: tutorials/01-introduction.ipynb
          - file: tutorials/02-introduction.ipynb
      - file: tutorials/evasion-attacks
        sections:
          - file: tutorials/03-evasion-attacks-introduction.ipynb
<<<<<<< HEAD
          - file: tutorials/07-multiple-random-inits.ipynb

=======
          - file: tutorials/04-pgd-tensorboard-tracking.ipynb
>>>>>>> 968f6591
  - caption: Contributing
    chapters:
      - file: contributing_link

  - caption: API Reference
    chapters:
      - file: reference/secmlt<|MERGE_RESOLUTION|>--- conflicted
+++ resolved
@@ -12,12 +12,9 @@
       - file: tutorials/evasion-attacks
         sections:
           - file: tutorials/03-evasion-attacks-introduction.ipynb
-<<<<<<< HEAD
-          - file: tutorials/07-multiple-random-inits.ipynb
+          - file: tutorials/04-pgd-tensorboard-tracking.ipynb
+          - file: tutorials/05-multiple-random-inits.ipynb
 
-=======
-          - file: tutorials/04-pgd-tensorboard-tracking.ipynb
->>>>>>> 968f6591
   - caption: Contributing
     chapters:
       - file: contributing_link
