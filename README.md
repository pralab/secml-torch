--- conflicted
+++ resolved
@@ -69,14 +69,6 @@
 
 For more detailed usage instructions and examples, please refer to the [official documentation](https://secml-torch.readthedocs.io/en/latest/) or to the [examples](https://github.com/pralab/secml-torch/tree/main/examples).
 
-<<<<<<< HEAD
-=======
-### Contributors
-
-
-
->>>>>>> 2c015445
-
 ## Contributing
 
 We welcome contributions from the research community to expand the library's capabilities or add new features.
