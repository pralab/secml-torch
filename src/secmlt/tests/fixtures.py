"""Fixtures used for testing."""

import pytest
import torch
from torch.utils.data import DataLoader, TensorDataset

from secmlt.models.pytorch.base_pytorch_nn import BasePytorchClassifier
from secmlt.tests.mocks import MockModel


@pytest.fixture
<<<<<<< HEAD
def data_loader() -> DataLoader[tuple[torch.Tensor]]:
=======
def dataset() -> TensorDataset:
    """Create fake dataset."""
    data = torch.randn(100, 3, 32, 32).clamp(0, 1)
    labels = torch.randint(0, 10, (100,))
    return TensorDataset(data, labels)


@pytest.fixture
def data_loader(dataset: TensorDataset) -> DataLoader[tuple[torch.Tensor]]:
>>>>>>> d91b134b
    """
    Create fake data loader.

    Parameters
    ----------
    dataset : TensorDataset
        Dataset to wrap in the loader

    Returns
    -------
    DataLoader[tuple[torch.Tensor]]
        A loader with random samples and labels.

    """
    # Create a dummy dataset loader for testing
    return DataLoader(dataset, batch_size=10)


@pytest.fixture
def adv_loaders() -> list[DataLoader[tuple[torch.Tensor, ...]]]:
    """
    Create fake adversarial loaders.

    Returns
    -------
    list[DataLoader[Tuple[torch.Tensor, ...]]]
        A list of multiple loaders (with same ordered labels).
    """
    # Create a list of dummy adversarial example loaders for testing
    loaders = []
    adv_labels = torch.randint(0, 10, (100,))
    for _ in range(3):
        adv_data = torch.randn(100, 3, 32, 32)
        adv_dataset = TensorDataset(adv_data, adv_labels)
        loaders.append(DataLoader(adv_dataset, batch_size=10))
    return loaders


@pytest.fixture
def model() -> torch.nn.Module:
    """
    Create fake model.

    Returns
    -------
    torch.nn.Module
        Fake model.
    """
    return BasePytorchClassifier(model=MockModel())


@pytest.fixture
def data() -> torch.Tensor:
    """
    Get random samples.

    Returns
    -------
    torch.Tensor
        A fake tensor with samples.
    """
    return torch.randn(10, 3, 32, 32).clamp(0.0, 1.0)


@pytest.fixture
def labels() -> torch.Tensor:
    """
    Get random labels.

    Returns
    -------
    torch.Tensor
        A fake tensor with labels.
    """
    return torch.randint(0, 9, 10)


@pytest.fixture
def loss_values() -> torch.Tensor:
    """
    Get random model outputs.

    Returns
    -------
    torch.Tensor
        A fake tensor with model outputs.
    """
    return torch.randn(10)


@pytest.fixture
def output_values() -> torch.Tensor:
    """
    Get random model outputs.

    Returns
    -------
    torch.Tensor
        A fake tensor with model outputs.
    """
    return torch.randn(10, 10)<|MERGE_RESOLUTION|>--- conflicted
+++ resolved
@@ -9,9 +9,6 @@
 
 
 @pytest.fixture
-<<<<<<< HEAD
-def data_loader() -> DataLoader[tuple[torch.Tensor]]:
-=======
 def dataset() -> TensorDataset:
     """Create fake dataset."""
     data = torch.randn(100, 3, 32, 32).clamp(0, 1)
@@ -21,7 +18,6 @@
 
 @pytest.fixture
 def data_loader(dataset: TensorDataset) -> DataLoader[tuple[torch.Tensor]]:
->>>>>>> d91b134b
     """
     Create fake data loader.
 
